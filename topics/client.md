--- conflicted
+++ resolved
@@ -1,8 +1,4 @@
-<<<<<<< HEAD
 [//]: # (title: Setting up a Client)
-=======
-[//]: # (title: Client overview)
->>>>>>> b80ca54a
 
 Ktor includes a multiplatform asynchronous HTTP client, which allows you to make requests and handle responses, extend its functionality with features, such as authentication, JSON serialization, and so on.
 In this topic, we'll take an overview of the client - from setting it up to making requests and installing features. 
@@ -91,11 +87,6 @@
 
 > `request` is a suspending function, so requests should be executed only from a coroutine or another suspend function. You can learn more about calling suspending functions from [Coroutines basics](https://kotlinlang.org/docs/coroutines-basics.html).
 
-<<<<<<< HEAD
-=======
-### Specify an HTTP method {id="http-method"}
-
->>>>>>> b80ca54a
 When calling the `request` function, you can specify the desired HTTP method using the `method` property:
 
 ```kotlin
@@ -107,26 +98,11 @@
 ```
 {src="snippets/_misc_client/GetMethodWithoutParams.kt"}
 
-<<<<<<< HEAD
 To learn how to add headers, cookies, and specify a request body, see the [](request.md) help topic.
 
-=======
-### Add headers {id="headers"}
-To add headers to the request, use the `headers` function as follows:
-```kotlin
-```
-{src="snippets/_misc_client/GetMethodWithHeaders.kt"}
 
 
-### Specify body {id="body"}
-To set the body of a request, assign a value to the `body` property. You can assign a string or an [OutgoingContent](https://api.ktor.io/%ktor_version%/io.ktor.http.content/-outgoing-content/index.html) object to this property. For example, sending data with a `text/plain` text MIME type can be implemented as follows:
-```kotlin
-```
-{src="snippets/_misc_client/PostMethodWithBody.kt"}
->>>>>>> b80ca54a
-
-
-### Receive a response {id="response"}
+### Receive a Response {id="response"}
 All request functions (`request`, `get`, `post`, etc.) allow you to receive a response in several ways:
 * As an [HttpResponse](https://api.ktor.io/%ktor_version%/io.ktor.client.statement/-http-response/index.html) object:
    ```kotlin
