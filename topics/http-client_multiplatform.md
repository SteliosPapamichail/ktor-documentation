[//]: # (title: Multiplatform)

<microformat>
<p>
Code example: <a href="https://github.com/ktorio/ktor-samples/tree/main/client-mpp">client-mpp</a>
</p>
</microformat>

The [Ktor HTTP client](client.md) can be used in [multiplatform projects](https://kotlinlang.org/docs/multiplatform.html) and supports the following platforms:
* JVM
* [Android](https://kotlinlang.org/docs/android-overview.html)
* [JavaScript](https://kotlinlang.org/docs/js-overview.html)
* [Native](https://kotlinlang.org/docs/native-overview.html) (`iOS` and desktop, including `linuxX64`, `macosX64`, `mingwX64`)

## Add dependencies {id="add-dependencies"}
To use the Ktor HTTP client in your project, you need to add at least two dependencies: a client dependency and an [engine](http-client_engines.md) dependency. For a multiplatform project, you need to add these dependencies as follows:
1. To use the Ktor client in common code, add the dependency to `ktor-client-core` to the `commonMain` source set in the `build.gradle` or `build.gradle.kts` file:
   <var name="platform_name" value="common"/>
   <var name="artifact_name" value="ktor-client-core"/>
   <include src="lib.md" include-id="add_ktor_artifact_multiplatform"/>
1. Add an [engine dependency](http-client_engines.md#dependencies) for the required platform to the corresponding source set. For Android, you can add the [Android](http-client_engines.md#android) engine dependency to the `androidMain` source set:
   <var name="platform_name" value="android"/>
   <var name="artifact_name" value="ktor-client-android"/>
   <include src="lib.md" include-id="add_ktor_artifact_multiplatform"/>
   
   For iOS, you need to add the [iOS](http-client_engines.md#ios) engine dependency to `iosMain`:
   <var name="platform_name" value="ios"/>
   <var name="artifact_name" value="ktor-client-ios"/>
   <include src="lib.md" include-id="add_ktor_artifact_multiplatform"/>
   
   To learn which engines are supported for each platform, see [](http-client_engines.md#dependencies).


## Create the client {id="create-client"}
To create the client in a multiplatform project, call the [HttpClient](https://api.ktor.io/%ktor_version%/io.ktor.client/-http-client/index.html) constructor in a project's [common code](https://kotlinlang.org/docs/mpp-discover-project.html#source-sets):

```kotlin
```
{src="snippets/_misc_client/DefaultEngineCreate.kt"}

In this code snippet, the `HttpClient` constructor doesn't accept an engine as a parameter: the client will choose an engine for the required platform depending on the artifacts [added in a build script](#add-dependencies). 

If you need to adjust an engine configuration for specific platforms, pass a corresponding engine class as an argument to the `HttpClient` constructor and configure an engine using the `engine` method, for example:
```kotlin
```
{src="snippets/_misc_client/AndroidConfig.kt" interpolate-variables="true" disable-links="false"}

You can learn how to configure all engine types from [](http-client_engines.md).


<<<<<<< HEAD
## Use the Client {id="use-client"}
After you've [added](#add-dependencies) all the required dependencies and [created](#create-client) the client, you can use it to make requests and receive responses. Learn more from [](request.md) and [](response.md). 
=======
## Use the client {id="use-client"}
After you've [added](#add-dependencies) all the required dependencies and [created](#create-client) the client, you can use it to make requests and receive responses. Learn more from [](client.md#make-request). 
>>>>>>> b80ca54a


## Code example {id="code-example"}

The [mpp/client-mpp](https://github.com/ktorio/ktor-samples/tree/main/client-mpp) project shows how to use a Ktor client in a multiplatform application. This application works on the following platforms: `Android`, `iOS`, `JavaScript`, and `macosX64`.<|MERGE_RESOLUTION|>--- conflicted
+++ resolved
@@ -48,13 +48,8 @@
 You can learn how to configure all engine types from [](http-client_engines.md).
 
 
-<<<<<<< HEAD
-## Use the Client {id="use-client"}
-After you've [added](#add-dependencies) all the required dependencies and [created](#create-client) the client, you can use it to make requests and receive responses. Learn more from [](request.md) and [](response.md). 
-=======
 ## Use the client {id="use-client"}
 After you've [added](#add-dependencies) all the required dependencies and [created](#create-client) the client, you can use it to make requests and receive responses. Learn more from [](client.md#make-request). 
->>>>>>> b80ca54a
 
 
 ## Code example {id="code-example"}
