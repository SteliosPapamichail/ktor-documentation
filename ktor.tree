<?xml version="1.0" encoding="UTF-8"?>
<!DOCTYPE product-profile
        SYSTEM "https://resources.jetbrains.com/stardust/product-profile.dtd">
<product-profile id="ktor"
                 name="Ktor"
                 status="release"
                 start-page="Welcome.md">

    <toc-element id="Welcome.md"
                 accepts-web-file-names-ref="kotlin_docs">
        <toc-element id="intellij-idea.xml"/>
        <toc-element hidden="true" accepts-web-file-names="generator.html"
                     target-for-accept-web-file-names="https://start.ktor.io/"/>
        <toc-element id="openapi_swagger.md"/>
        <toc-element toc-title="Adding Ktor to an existing project">
            <toc-element id="Gradle.xml"
                         show-structure-depth="2"
                         show-structure-for="chapter,procedure"
                         accepts-web-file-names="artifacts.html"/>
            <toc-element id="Maven.xml"
                         show-structure-depth="2"
                         show-structure-for="chapter,procedure"/>
        </toc-element>
    </toc-element>


    <toc-element toc-title="Tutorials">
<!--        <toc-element id="getting_started_ktor.md"
                     accepts-web-file-names-ref="tutorials"/>-->
        <toc-element id="creating_http_apis.md"
                     show-structure-depth="2"
                     accepts-web-file-names-ref="tutorials"/>
        <toc-element id="creating_web_socket_chat.md"
                     show-structure-depth="2"/>
        <toc-element id="creating_interactive_website.md"
                     show-structure-depth="2"/>
    </toc-element>



    <toc-element toc-title="Server">
        <toc-element toc-title="Developing applications">
            <toc-element id="A_Ktor_Application.xml"
                         show-structure-depth="2"
                         accepts-web-file-names="intro.html,servers-application.html,how-ktor-works.html,lifecycle.html"/>
<!--            <toc-element id="How_Ktor_works.md"
                         accepts-web-file-names="lifecycle.html"/>-->
            <toc-element id="create_server.xml" show-structure-depth="2"/>
            <toc-element id="Engines.md"
                         show-structure-depth="2">
                <toc-element id="advanced_http2.md"/>
            </toc-element>
            <toc-element id="Configurations.xml"
                         show-structure-depth="2"
                         accepts-web-file-names="configuration.html,environments.html">
<!--                <toc-element id="environments.md"/>-->
                <toc-element id="development_mode.xml"
                             show-structure-depth="2"/>
            </toc-element>
            <toc-element id="Modules.md"/>
            <toc-element id="Routing_in_Ktor.md"
                         show-structure-depth="2"
                         accepts-web-file-names="routing.html"/>
            <toc-element toc-title="Handling requests and responses">
                <toc-element id="requests.md"
                             show-structure-depth="2"
                             accepts-web-file-names="multipart-support.html,uploads.html,calls.html"/>
                <toc-element id="responses.md"
                             show-structure-depth="2"/>
            </toc-element>

            <toc-element id="Structuring_Applications.md"
                         accepts-web-file-names="structure.html"/>
<<<<<<< HEAD
            <toc-element toc-title="Error handling">
                <toc-element id="status_pages.md"/>
            </toc-element>
            <toc-element id="sessions.md" show-structure-depth="2">
                <toc-element id="cookie_header.md" show-structure-depth="2"/>
                <toc-element id="client_server.md" show-structure-depth="2"/>
                <toc-element id="serializers.md"/>
                <toc-element id="storages.md"/>
                <toc-element id="transformers.md"/>
            </toc-element>
            <toc-element id="authentication.md"
                         show-structure-depth="2"
                         accepts-web-file-names="features-authentication.html">
                <toc-element id="basic.md" show-structure-depth="2"/>
                <toc-element id="digest.md"/>
                <toc-element id="form.md"/>
                <toc-element id="jwt.md"/>
                <toc-element id="ldap.md"/>
                <toc-element id="oauth.md"
                             accepts-web-file-names="authentication-oauth.html"/>
                <toc-element id="session-auth.md"/>
            </toc-element>
            <toc-element id="Working_with_views.md"
                         accepts-web-file-names="templates.html">
                <toc-element id="html_dsl.md"/>
                <toc-element id="css_dsl.md"/>
                <toc-element id="freemarker.md" show-structure-depth="2"/>
                <toc-element id="velocity.md" show-structure-depth="2"/>
                <toc-element id="mustache.md" show-structure-depth="2"/>
                <toc-element id="thymeleaf.md" show-structure-depth="2"/>
            </toc-element>
            <toc-element id="serialization.md"
                         show-structure-depth="2"
                         accepts-web-file-names="content-negotiation.html">
                <toc-element id="gson.md"
                             accepts-web-file-names="content-negotiation-gson.html"/>
                <toc-element id="jackson.md"
                             accepts-web-file-names="content-negotiation-jackson.html"/>
                <toc-element id="kotlin_serialization.md"
                             show-structure-depth="2"
                             accepts-web-file-names="serialization-converter.html"/>
            </toc-element>
            <toc-element toc-title="Features">
                <toc-element id="call-id.md"/>
                <toc-element id="data-conversion.md"/>
<!--                <toc-element id="working_with_cookies.md"/>-->
                <toc-element toc-title="Working with cookies"/>
=======
            <toc-element id="Features.md"
                         accepts-web-file-names="zfeatures.html">
                <toc-element id="Serving_Static_Content.md"
                             show-structure-depth="2"
                             accepts-web-file-names="static-content.html"/>
                <toc-element id="authentication.md"
                             accepts-web-file-names="features-authentication.html">
                    <toc-element id="basic.md" show-structure-depth="2"/>
                    <toc-element id="digest.md"/>
                    <toc-element id="jwt.md"/>
                    <toc-element id="ldap.md"/>
                    <toc-element id="oauth.md"
                                 accepts-web-file-names="authentication-oauth.html"/>
                </toc-element>
                <toc-element id="serialization.md"
                             show-structure-depth="2"
                             accepts-web-file-names="content-negotiation.html">
                    <toc-element id="gson.md"
                                 accepts-web-file-names="content-negotiation-gson.html"/>
                    <toc-element id="jackson.md"
                                 accepts-web-file-names="content-negotiation-jackson.html"/>
                    <toc-element id="kotlin_serialization.md"
                                 show-structure-depth="2"
                                 accepts-web-file-names="serialization-converter.html"/>
                </toc-element>
                <toc-element id="sessions.md" show-structure-depth="2">
                    <toc-element id="cookie_header.md" show-structure-depth="2"/>
                    <toc-element id="client_server.md" show-structure-depth="2"/>
                    <toc-element id="serializers.md"/>
                    <toc-element id="storages.md"/>
                    <toc-element id="transformers.md"/>
                </toc-element>
                <toc-element id="Working_with_views.md"
                             accepts-web-file-names="templates.html">
                    <toc-element id="html_dsl.md"/>
                    <toc-element id="css_dsl.md"/>
                    <toc-element id="freemarker.md" show-structure-depth="2"/>
                    <toc-element id="velocity.md" show-structure-depth="2"/>
                    <toc-element id="mustache.md" show-structure-depth="2"/>
                    <toc-element id="thymeleaf.md" show-structure-depth="2"/>
                </toc-element>
                <toc-element id="status_pages.md"/>
                <toc-element id="call-id.md"/>
                <toc-element id="data-conversion.md"/>
>>>>>>> 72770d98
                <toc-element id="autoheadresponse.md"/>
                <toc-element id="default_headers.md"/>
                <toc-element id="compression.md"
                             show-structure-depth="2"/>
<!--                <toc-element id="custom_headers.md"/>-->
                <toc-element id="caching.md"
                             accepts-web-file-names="caching-headers.html"/>
                <toc-element id="conditional_headers.md"/>
                <toc-element id="cors.md"/>
                <toc-element id="double-receive.md"/>
                <toc-element id="forward-headers.md"/>
                <toc-element id="hsts.md"/>
                <toc-element id="https-redirect.md"/>
                <toc-element id="features_locations.md"/>
<!--                <toc-element id="redirects.md"/>-->
                <toc-element id="partial-content.md"/>
                <toc-element id="shutdown-url.md"/>
                <toc-element id="webjars.md"/>
            </toc-element>
        </toc-element>
        <toc-element toc-title="Running and debugging">
            <toc-element id="running.md"
                         accepts-web-file-names="engine.html"/>
<!--            <toc-element id="Auto_reload.md" accepts-web-file-names="autoreload.html"/>-->
            <toc-element id="Auto_reload.xml" accepts-web-file-names="autoreload.html"/>
            <toc-element id="logging.md"
                         show-structure-depth="2"
                         accepts-web-file-names="servers-logging.html,call-logging.html"/>
<!--            <toc-element id="Debugging_routes.md"/>-->
<!--            <toc-element toc-title="Debugging Routes"/>-->

        </toc-element>
        <toc-element id="Testing.md"
                     accepts-web-file-names="servers-testing.html"/>
        <toc-element toc-title="Deployments"
                     id="deploy.md">
            <toc-element toc-title="Packing">
                <toc-element id="gradle-application-plugin.md"
                             accepts-web-file-names="fatjar.html,packing.html"/>
                <toc-element id="maven-assembly-plugin.md"/>
                <toc-element id="war.md" toc-title="WAR"/>
                <toc-element id="Graalvm.md"/>
            </toc-element>
            <toc-element id="containers.md">
                <toc-element id="docker.md"/>
            </toc-element>
<!--            <toc-element id="hosting.md"/>-->
            <toc-element toc-title="Hosting">
                <toc-element id="google-app-engine.md"/>
                <toc-element id="heroku.md"/>
            </toc-element>
<!--            <toc-element id="SSL_and_certificates.md"/>-->
            <toc-element toc-title="SSL and certificates">
                <toc-element id="certificates.md"/>
                <toc-element id="self-signed-certificate.md"/>
                <toc-element id="ssl.md"/>
            </toc-element>
<!--            <toc-element id="Metrics_and_Performance_Monitoring.md"/>-->
            <toc-element toc-title="Metrics and performance monitoring">
                <toc-element id="micrometer_metrics.md"
                             show-structure-depth="2"
                             accepts-web-file-names="metrics-micrometer.html"/>
                <toc-element id="dropwizard_metrics.md"
                             accepts-web-file-names="features-metrics.html"/>
            </toc-element>
            <toc-element id="proguard.md"
                         accepts-web-file-names="deploy-proguard.html"/>
        </toc-element>
        <toc-element toc-title="Recipes"/>
    </toc-element>


    <toc-element toc-title="Client">
        <toc-element id="getting_started_ktor_client.xml"/>
        <toc-element id="client.md"
                     show-structure-depth="2"
                     accepts-web-file-names="clients-index.html,quick-start.html">
            <toc-element id="http-client_multiplatform.md"/>
            <toc-element id="http-client_engines.md"
                         show-structure-depth="2"/>
        </toc-element>
        <toc-element id="request.md" show-structure-depth="2"/>
        <toc-element id="response.md">
            <toc-element id="streaming.md"/>
        </toc-element>
        <toc-element id="http-client_testing.md"/>
        <toc-element id="http-client_features.md">
            <toc-element id="features_auth.md" accepts-web-file-names="auth.html"/>
            <toc-element id="default-request.md"/>
            <toc-element id="http-cookies.md"/>
            <toc-element id="http-plain-text.md"/>
            <toc-element id="http-redirect.md"/>
            <toc-element id="json-feature.md"
                         show-structure-depth="2"/>
            <toc-element id="features_logging.md"/>
            <toc-element id="proxy.md"/>
            <toc-element id="response-validation.md"/>
<!--            <toc-element id="client_retry.md"/>-->
            <toc-element id="timeout.md"/>
            <toc-element id="user-agent.md"/>
            <toc-element id="http-client_features_websockets.md"/>
        </toc-element>
    </toc-element>


    <toc-element toc-title="WebSockets">
        <toc-element id="websocket.md"
                     accepts-web-file-names="servers-features-websockets.html"/>
        <toc-element id="websocket_client.md"/>
        <toc-element toc-title="WebSocket extensions">
            <toc-element id = "websocket_deflate_extension.md"/>
            <toc-element id = "websocket_extensions_api.md"/>
        </toc-element>
    </toc-element>


    <toc-element id="servers_raw-sockets.md"/>


    <toc-element toc-title="Extending Ktor">
        <toc-element id="Pipelines.md">
            <toc-element id="attributes.md"/>
        </toc-element>
        <toc-element toc-title="Routing under the covers">
            <toc-element id="resolution_algorithms.md"/>
            <toc-element id="tracing_routes.md"/>
            <toc-element id="intercepting_routes.md"
                         accepts-web-file-names="route.html"/>
        </toc-element>
        <toc-element id="Creating_custom_features.md"
                     accepts-web-file-names="advanced-index.html,advanced-features.html"/>
        <toc-element id="custom_engines.md"/>
        <toc-element id="advanced_authentication.md"/>
        <toc-element id="events.md"/>
        <toc-element id="utilities.md"/>
    </toc-element>


    <toc-element toc-title="Contributing to Ktor">
        <toc-element id="bug_report.md"/>
        <toc-element id="code-style.md"/>
        <toc-element id="build-from-source.md"/>
    </toc-element>


    <toc-element href="https://api.ktor.io"
                 toc-title="API Docs"/>

    <toc-element id="FAQ.md"
                 accepts-web-file-names="zfaq.html"/>
    <toc-element id="samples.md"
                 show-structure-depth="2"
                 accepts-web-file-names-ref="samples"/>
</product-profile><|MERGE_RESOLUTION|>--- conflicted
+++ resolved
@@ -71,55 +71,6 @@
 
             <toc-element id="Structuring_Applications.md"
                          accepts-web-file-names="structure.html"/>
-<<<<<<< HEAD
-            <toc-element toc-title="Error handling">
-                <toc-element id="status_pages.md"/>
-            </toc-element>
-            <toc-element id="sessions.md" show-structure-depth="2">
-                <toc-element id="cookie_header.md" show-structure-depth="2"/>
-                <toc-element id="client_server.md" show-structure-depth="2"/>
-                <toc-element id="serializers.md"/>
-                <toc-element id="storages.md"/>
-                <toc-element id="transformers.md"/>
-            </toc-element>
-            <toc-element id="authentication.md"
-                         show-structure-depth="2"
-                         accepts-web-file-names="features-authentication.html">
-                <toc-element id="basic.md" show-structure-depth="2"/>
-                <toc-element id="digest.md"/>
-                <toc-element id="form.md"/>
-                <toc-element id="jwt.md"/>
-                <toc-element id="ldap.md"/>
-                <toc-element id="oauth.md"
-                             accepts-web-file-names="authentication-oauth.html"/>
-                <toc-element id="session-auth.md"/>
-            </toc-element>
-            <toc-element id="Working_with_views.md"
-                         accepts-web-file-names="templates.html">
-                <toc-element id="html_dsl.md"/>
-                <toc-element id="css_dsl.md"/>
-                <toc-element id="freemarker.md" show-structure-depth="2"/>
-                <toc-element id="velocity.md" show-structure-depth="2"/>
-                <toc-element id="mustache.md" show-structure-depth="2"/>
-                <toc-element id="thymeleaf.md" show-structure-depth="2"/>
-            </toc-element>
-            <toc-element id="serialization.md"
-                         show-structure-depth="2"
-                         accepts-web-file-names="content-negotiation.html">
-                <toc-element id="gson.md"
-                             accepts-web-file-names="content-negotiation-gson.html"/>
-                <toc-element id="jackson.md"
-                             accepts-web-file-names="content-negotiation-jackson.html"/>
-                <toc-element id="kotlin_serialization.md"
-                             show-structure-depth="2"
-                             accepts-web-file-names="serialization-converter.html"/>
-            </toc-element>
-            <toc-element toc-title="Features">
-                <toc-element id="call-id.md"/>
-                <toc-element id="data-conversion.md"/>
-<!--                <toc-element id="working_with_cookies.md"/>-->
-                <toc-element toc-title="Working with cookies"/>
-=======
             <toc-element id="Features.md"
                          accepts-web-file-names="zfeatures.html">
                 <toc-element id="Serving_Static_Content.md"
@@ -129,10 +80,12 @@
                              accepts-web-file-names="features-authentication.html">
                     <toc-element id="basic.md" show-structure-depth="2"/>
                     <toc-element id="digest.md"/>
+                    <toc-element id="form.md"/>
                     <toc-element id="jwt.md"/>
                     <toc-element id="ldap.md"/>
                     <toc-element id="oauth.md"
                                  accepts-web-file-names="authentication-oauth.html"/>
+                    <toc-element id="session-auth.md"/>
                 </toc-element>
                 <toc-element id="serialization.md"
                              show-structure-depth="2"
@@ -164,7 +117,6 @@
                 <toc-element id="status_pages.md"/>
                 <toc-element id="call-id.md"/>
                 <toc-element id="data-conversion.md"/>
->>>>>>> 72770d98
                 <toc-element id="autoheadresponse.md"/>
                 <toc-element id="default_headers.md"/>
                 <toc-element id="compression.md"
